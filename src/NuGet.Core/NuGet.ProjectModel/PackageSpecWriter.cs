// Copyright (c) .NET Foundation. All rights reserved.
// Licensed under the Apache License, Version 2.0. See License.txt in the project root for license information.

using System;
using System.Collections.Generic;
using System.Diagnostics;
using System.IO;
using System.Linq;
using System.Text;
using Newtonsoft.Json;
using NuGet.Common;
using NuGet.Frameworks;
using NuGet.LibraryModel;
using NuGet.RuntimeModel;
using NuGet.Shared;
using NuGet.Versioning;

namespace NuGet.ProjectModel
{
    /// <summary>
    /// Writes out a PackageSpec object graph.
    /// 
    /// This is non-private only to facilitate unit testing.
    /// </summary>
    public sealed class PackageSpecWriter
    {
        /// <summary>
        /// Writes a PackageSpec to an <c>NuGet.Common.IObjectWriter</c> instance. 
        /// </summary>
        /// <param name="packageSpec">A <c>PackageSpec</c> instance.</param>
        /// <param name="writer">An <c>NuGet.Common.IObjectWriter</c> instance.</param>
        public static TimeSpan Write(PackageSpec packageSpec, IObjectWriter writer)
        {
            Write(packageSpec, writer, compressed: false);
        }

        internal static void Write(PackageSpec packageSpec, IObjectWriter writer, bool compressed)
        {
            if (packageSpec == null)
            {
                throw new ArgumentNullException(nameof(packageSpec));
            }

            if (writer == null)
            {
                throw new ArgumentNullException(nameof(writer));
            }

            SetValue(writer, "title", packageSpec.Title);

            if (!packageSpec.IsDefaultVersion)
            {
                SetValue(writer, "version", packageSpec.Version?.ToFullString());
            }

            SetValue(writer, "description", packageSpec.Description);
            SetArrayValue(writer, "authors", packageSpec.Authors);
            SetValue(writer, "copyright", packageSpec.Copyright);
            SetValue(writer, "language", packageSpec.Language);
            SetArrayValue(writer, "contentFiles", packageSpec.ContentFiles);
            SetDictionaryValue(writer, "packInclude", packageSpec.PackInclude);
            SetPackOptions(writer, packageSpec);
            SetMSBuildMetadata(writer, packageSpec);
            SetDictionaryValues(writer, "scripts", packageSpec.Scripts);

            if (packageSpec.Dependencies.Any())
            {
                SetDependencies(writer, packageSpec.Dependencies);
            }
<<<<<<< HEAD
            var sw = Stopwatch.StartNew();
            SetFrameworks(writer, packageSpec.TargetFrameworks);
            sw.Stop();
            JsonRuntimeFormat.WriteRuntimeGraph(writer, packageSpec.RuntimeGraph);

            return sw.Elapsed;
        }

        /// <summary>
        /// This method is intneded for calculating the hash of the dgspec inorder to identify the noop changes
        /// reduce the fileds that are not essential
        /// </summary>
        /// <param name="packageSpec">A <c>PackageSpec</c> instance.</param>
        /// <param name="writer">An <c>NuGet.Common.IObjectWriter</c> instance.</param>
        internal static TimeSpan WriteDGSpecForNoopHash(PackageSpec packageSpec, IObjectWriter writer)
        {
            if (packageSpec == null)
            {
                throw new ArgumentNullException(nameof(packageSpec));
            }
=======

            SetFrameworks(writer, packageSpec.TargetFrameworks, compressed);
>>>>>>> f88ad395

            if (writer == null)
            {
                throw new ArgumentNullException(nameof(writer));
            }

            SetValue(writer, "title", packageSpec.Title);

            if (!packageSpec.IsDefaultVersion)
            {
                SetValue(writer, "version", packageSpec.Version?.ToFullString());
            }

            SetValue(writer, "description", packageSpec.Description);
            SetArrayValue(writer, "authors", packageSpec.Authors);
            SetValue(writer, "copyright", packageSpec.Copyright);
            SetValue(writer, "language", packageSpec.Language);
            SetArrayValue(writer, "contentFiles", packageSpec.ContentFiles);
            SetDictionaryValue(writer, "packInclude", packageSpec.PackInclude);
            SetPackOptions(writer, packageSpec);
            SetMSBuildMetadata(writer, packageSpec);
            SetDictionaryValues(writer, "scripts", packageSpec.Scripts);

            if (packageSpec.Dependencies.Any())
            {
                SetDependencies(writer, packageSpec.Dependencies);
            }
            var sw = Stopwatch.StartNew();
            SetFrameworksDGSpecForNoopHash(writer, packageSpec.TargetFrameworks);
            sw.Stop();
            JsonRuntimeFormat.WriteRuntimeGraph(writer, packageSpec.RuntimeGraph);

            return sw.Elapsed;
        }

        /// <summary>
        /// Writes a PackageSpec to a file.
        /// </summary>
        /// <param name="packageSpec">A <c>PackageSpec</c> instance.</param>
        /// <param name="filePath">A file path to write to.</param>
        public static void WriteToFile(PackageSpec packageSpec, string filePath)
        {
            if (packageSpec == null)
            {
                throw new ArgumentNullException(nameof(packageSpec));
            }

            if (string.IsNullOrEmpty(filePath))
            {
                throw new ArgumentException(Strings.ArgumentNullOrEmpty, nameof(filePath));
            }

            using (var fileStream = new FileStream(filePath, FileMode.Create))
            using (var textWriter = new StreamWriter(fileStream))
            using (var jsonWriter = new JsonTextWriter(textWriter))
            using (var writer = new JsonObjectWriter(jsonWriter))
            {
                jsonWriter.Formatting = Formatting.Indented;

                Write(packageSpec, writer);
            }
        }

        private static bool IsMetadataValid(ProjectRestoreMetadata msbuildMetadata)
        {
            if (msbuildMetadata == null)
            {
                return false;
            }

            if (msbuildMetadata.ProjectUniqueName == null && msbuildMetadata.ProjectName == null
                && msbuildMetadata.ProjectPath == null && msbuildMetadata.ProjectJsonPath == null
                && msbuildMetadata.PackagesPath == null && msbuildMetadata.OutputPath == null)
            {
                return false;
            }

            return true;
        }

        /// <summary>
        /// This method sets the msbuild metadata that's important for restore. Ensures that frameworks regardless of which way they're stores in the metadata(full name or short tfm name) are written out the same.
        /// </summary>
        private static void SetMSBuildMetadata(IObjectWriter writer, PackageSpec packageSpec)
        {
            var msbuildMetadata = packageSpec.RestoreMetadata;

            if (!IsMetadataValid(msbuildMetadata))
            {
                return;
            }

            writer.WriteObjectStart(JsonPackageSpecReader.RestoreOptions);

            SetValue(writer, "projectUniqueName", msbuildMetadata.ProjectUniqueName);
            SetValue(writer, "projectName", msbuildMetadata.ProjectName);
            SetValue(writer, "projectPath", msbuildMetadata.ProjectPath);
            SetValue(writer, "projectJsonPath", msbuildMetadata.ProjectJsonPath);
            SetValue(writer, "packagesPath", msbuildMetadata.PackagesPath);
            SetValue(writer, "outputPath", msbuildMetadata.OutputPath);

            if (msbuildMetadata.ProjectStyle != ProjectStyle.Unknown)
            {
                SetValue(writer, "projectStyle", msbuildMetadata.ProjectStyle.ToString());
            }

            WriteMetadataBooleans(writer, msbuildMetadata);

            SetArrayValue(writer, "fallbackFolders", msbuildMetadata.FallbackFolders);
            SetArrayValue(writer, "configFilePaths", msbuildMetadata.ConfigFilePaths);
            // This need to stay the original strings because the nuget.g.targets have conditional imports based on the original framework name
            SetArrayValue(writer, "originalTargetFrameworks", msbuildMetadata.OriginalTargetFrameworks.OrderBy(c => c, StringComparer.Ordinal));

            WriteMetadataSources(writer, msbuildMetadata);
            WriteMetadataFiles(writer, msbuildMetadata);
            WriteMetadataTargetFrameworks(writer, msbuildMetadata);
            SetWarningProperties(writer, msbuildMetadata);

            // write NuGet lock file msbuild properties
            WriteNuGetLockFileProperties(writer, msbuildMetadata);

            if (msbuildMetadata is PackagesConfigProjectRestoreMetadata pcMsbuildMetadata)
            {
                SetValue(writer, "packagesConfigPath", pcMsbuildMetadata.PackagesConfigPath);
            }

            writer.WriteObjectEnd();
        }

        private static void WriteMetadataBooleans(IObjectWriter writer, ProjectRestoreMetadata msbuildMetadata)
        {
            SetValueIfTrue(writer, "crossTargeting", msbuildMetadata.CrossTargeting);
            SetValueIfTrue(writer, "legacyPackagesDirectory", msbuildMetadata.LegacyPackagesDirectory);
            SetValueIfTrue(writer, "validateRuntimeAssets", msbuildMetadata.ValidateRuntimeAssets);
            SetValueIfTrue(writer, "skipContentFileWrite", msbuildMetadata.SkipContentFileWrite);
            SetValueIfTrue(writer, "centralPackageVersionsManagementEnabled", msbuildMetadata.CentralPackageVersionsEnabled);
        }


        private static void WriteNuGetLockFileProperties(IObjectWriter writer, ProjectRestoreMetadata msbuildMetadata)
        {
            if (msbuildMetadata.RestoreLockProperties != null &&
                (!string.IsNullOrEmpty(msbuildMetadata.RestoreLockProperties.RestorePackagesWithLockFile) ||
                 !string.IsNullOrEmpty(msbuildMetadata.RestoreLockProperties.NuGetLockFilePath) ||
                 msbuildMetadata.RestoreLockProperties.RestoreLockedMode))
            {
                writer.WriteObjectStart("restoreLockProperties");

                SetValue(writer, "restorePackagesWithLockFile", msbuildMetadata.RestoreLockProperties.RestorePackagesWithLockFile);
                SetValue(writer, "nuGetLockFilePath", msbuildMetadata.RestoreLockProperties.NuGetLockFilePath);
                SetValueIfTrue(writer, "restoreLockedMode", msbuildMetadata.RestoreLockProperties.RestoreLockedMode);

                writer.WriteObjectEnd();
            }
        }

        private static void WriteMetadataTargetFrameworks(IObjectWriter writer, ProjectRestoreMetadata msbuildMetadata)
        {
            if (msbuildMetadata.TargetFrameworks?.Count > 0)
            {
                writer.WriteObjectStart("frameworks");

                var frameworkNames = new HashSet<string>();
                var frameworkSorter = new NuGetFrameworkSorter();
                foreach (var framework in msbuildMetadata.TargetFrameworks.OrderBy(c => c.FrameworkName, frameworkSorter))
                {
                    var frameworkName = framework.FrameworkName.GetShortFolderName();

                    if (!frameworkNames.Contains(frameworkName))
                    {
                        frameworkNames.Add(frameworkName);

                        writer.WriteObjectStart(frameworkName);

                        SetValueIfNotNull(writer, "targetAlias", framework.TargetAlias);

                        writer.WriteObjectStart("projectReferences");

                        foreach (var project in framework.ProjectReferences.OrderBy(e => e.ProjectPath, PathUtility.GetStringComparerBasedOnOS()))
                        {
                            writer.WriteObjectStart(project.ProjectUniqueName);

                            writer.WriteNameValue("projectPath", project.ProjectPath);

                            if (project.IncludeAssets != LibraryIncludeFlags.All)
                            {
                                writer.WriteNameValue("includeAssets", LibraryIncludeFlagUtils.GetFlagString(project.IncludeAssets));
                            }

                            if (project.ExcludeAssets != LibraryIncludeFlags.None)
                            {
                                writer.WriteNameValue("excludeAssets", LibraryIncludeFlagUtils.GetFlagString(project.ExcludeAssets));
                            }

                            if (project.PrivateAssets != LibraryIncludeFlagUtils.DefaultSuppressParent)
                            {
                                writer.WriteNameValue("privateAssets", LibraryIncludeFlagUtils.GetFlagString(project.PrivateAssets));
                            }

                            writer.WriteObjectEnd();
                        }

                        writer.WriteObjectEnd();
                        writer.WriteObjectEnd();
                    }
                }

                writer.WriteObjectEnd();
            }
        }

        private static void WriteMetadataFiles(IObjectWriter writer, ProjectRestoreMetadata msbuildMetadata)
        {
            if (msbuildMetadata.Files?.Count > 0)
            {
                writer.WriteObjectStart("files");

                foreach (var file in msbuildMetadata.Files)
                {
                    SetValue(writer, file.PackagePath, file.AbsolutePath);
                }

                writer.WriteObjectEnd();
            }
        }

        private static void WriteMetadataSources(IObjectWriter writer, ProjectRestoreMetadata msbuildMetadata)
        {
            if (msbuildMetadata.Sources?.Count > 0)
            {
                writer.WriteObjectStart("sources");

                foreach (var source in msbuildMetadata.Sources.OrderBy(e => e.Source, StringComparer.Ordinal))
                {
                    writer.WriteObjectStart(source.Source);
                    writer.WriteObjectEnd();
                }

                writer.WriteObjectEnd();
            }
        }

        private static void SetWarningProperties(IObjectWriter writer, ProjectRestoreMetadata msbuildMetadata)
        {
            if (msbuildMetadata.ProjectWideWarningProperties != null &&
                (msbuildMetadata.ProjectWideWarningProperties.AllWarningsAsErrors ||
                 msbuildMetadata.ProjectWideWarningProperties.NoWarn.Count > 0 ||
                 msbuildMetadata.ProjectWideWarningProperties.WarningsAsErrors.Count > 0))
            {
                writer.WriteObjectStart("warningProperties");

                SetValueIfTrue(writer, "allWarningsAsErrors", msbuildMetadata.ProjectWideWarningProperties.AllWarningsAsErrors);

                if (msbuildMetadata.ProjectWideWarningProperties.NoWarn.Count > 0)
                {
                    SetArrayValue(writer, "noWarn", msbuildMetadata
                       .ProjectWideWarningProperties
                       .NoWarn
                       .ToArray()
                       .OrderBy(c => c)
                       .Select(c => c.GetName())
                       .Where(c => !string.IsNullOrEmpty(c)));
                }

                if (msbuildMetadata.ProjectWideWarningProperties.WarningsAsErrors.Count > 0)
                {
                    SetArrayValue(writer, "warnAsError", msbuildMetadata
                        .ProjectWideWarningProperties
                        .WarningsAsErrors
                        .ToArray()
                        .OrderBy(c => c)
                        .Select(c => c.GetName())
                        .Where(c => !string.IsNullOrEmpty(c)));

                }

                writer.WriteObjectEnd();
            }
        }

        private static void SetPackOptions(IObjectWriter writer, PackageSpec packageSpec)
        {
            var packOptions = packageSpec.PackOptions;
            if (packOptions == null)
            {
                return;
            }

            if ((packageSpec.Owners == null || packageSpec.Owners.Length == 0)
                && (packageSpec.Tags == null || packageSpec.Tags.Length == 0)
                && packageSpec.ProjectUrl == null && packageSpec.IconUrl == null && packageSpec.Summary == null
                && packageSpec.ReleaseNotes == null && packageSpec.LicenseUrl == null
                && !packageSpec.RequireLicenseAcceptance
                && (packOptions.PackageType == null || packOptions.PackageType.Count == 0))
            {
                return;
            }

            writer.WriteObjectStart(JsonPackageSpecReader.PackOptions);

            SetArrayValue(writer, "owners", packageSpec.Owners);
            SetArrayValue(writer, "tags", packageSpec.Tags);
            SetValue(writer, "projectUrl", packageSpec.ProjectUrl);
            SetValue(writer, "iconUrl", packageSpec.IconUrl);
            SetValue(writer, "summary", packageSpec.Summary);
            SetValue(writer, "releaseNotes", packageSpec.ReleaseNotes);
            SetValue(writer, "licenseUrl", packageSpec.LicenseUrl);

            SetValueIfTrue(writer, "requireLicenseAcceptance", packageSpec.RequireLicenseAcceptance);

            if (packOptions.PackageType != null)
            {
                if (packOptions.PackageType.Count == 1)
                {
                    SetValue(writer, JsonPackageSpecReader.PackageType, packOptions.PackageType[0].Name);
                }
                else if (packOptions.PackageType.Count > 1)
                {
                    var packageTypeNames = packOptions.PackageType.Select(p => p.Name);
                    SetArrayValue(writer, JsonPackageSpecReader.PackageType, packageTypeNames);
                }
            }

            writer.WriteObjectEnd();
        }

        private static void SetDependencies(IObjectWriter writer, IList<LibraryDependency> libraryDependencies)
        {
            SetDependencies(writer, "dependencies", libraryDependencies.Where(dependency => dependency.LibraryRange.TypeConstraint != LibraryDependencyTarget.Reference));
            SetDependencies(writer, "frameworkAssemblies", libraryDependencies.Where(dependency => dependency.LibraryRange.TypeConstraint == LibraryDependencyTarget.Reference));
        }

        /// <summary>
        /// This method sorts the libraries based on the name
        /// This method also writes out the normalized versions to avoid cases where original string is set because it was gotten through project system vs being installed from PM UI
        /// </summary>
        internal static void SetDependencies(IObjectWriter writer, string name, IEnumerable<LibraryDependency> libraryDependencies)
        {
            if (!libraryDependencies.Any())
            {
                return;
            }

            writer.WriteObjectStart(name);

            foreach (var dependency in libraryDependencies.OrderBy(e => e.Name, StringComparer.Ordinal))
            {
                var expandedMode = dependency.IncludeType != LibraryIncludeFlags.All
                    || dependency.SuppressParent != LibraryIncludeFlagUtils.DefaultSuppressParent
                    || dependency.Type != LibraryDependencyType.Default
                    || dependency.AutoReferenced
                    || (dependency.LibraryRange.TypeConstraint != LibraryDependencyTarget.Reference
                        && dependency.LibraryRange.TypeConstraint != (LibraryDependencyTarget.All & ~LibraryDependencyTarget.Reference))
                    || !string.IsNullOrEmpty(dependency.Aliases)
                    || dependency.GeneratePathProperty
                    || dependency.VersionCentrallyManaged;

                var versionRange = dependency.LibraryRange.VersionRange ?? VersionRange.All;
                var versionString = versionRange.ToNormalizedString();

                if (expandedMode)
                {
                    writer.WriteObjectStart(dependency.Name);

                    if (dependency.IncludeType != LibraryIncludeFlags.All)
                    {
                        SetValue(writer, "include", dependency.IncludeType.ToString());
                    }

                    if (dependency.SuppressParent != LibraryIncludeFlagUtils.DefaultSuppressParent)
                    {
                        SetValue(writer, "suppressParent", dependency.SuppressParent.ToString());
                    }

                    if (dependency.Type != LibraryDependencyType.Default)
                    {
                        SetValue(writer, "type", dependency.Type.ToString());
                    }

                    if (dependency.LibraryRange.TypeConstraint != LibraryDependencyTarget.Reference
                        && dependency.LibraryRange.TypeConstraint != (LibraryDependencyTarget.All & ~LibraryDependencyTarget.Reference))
                    {
                        SetValue(writer, "target", dependency.LibraryRange.TypeConstraint.ToString());
                    }

                    if (VersionRange.All.Equals(versionRange)
                        && !dependency.LibraryRange.TypeConstraintAllows(LibraryDependencyTarget.Package)
                        && !dependency.LibraryRange.TypeConstraintAllows(LibraryDependencyTarget.Reference)
                        && !dependency.LibraryRange.TypeConstraintAllows(LibraryDependencyTarget.ExternalProject))
                    {
                        // Allow this specific case to skip the version property
                    }
                    else
                    {
                        SetValue(writer, "version", versionString);
                    }

                    SetValueIfTrue(writer, "autoReferenced", dependency.AutoReferenced);

                    if (dependency.NoWarn.Count > 0)
                    {
                        SetArrayValue(writer, "noWarn", dependency
                            .NoWarn
                            .OrderBy(c => c)
                            .Distinct()
                            .Select(code => code.GetName())
                            .Where(s => !string.IsNullOrEmpty(s)));
                    }

                    SetValueIfTrue(writer, "generatePathProperty", dependency.GeneratePathProperty);
                    SetValueIfTrue(writer, "versionCentrallyManaged", dependency.VersionCentrallyManaged);
                    SetValueIfNotNull(writer, "aliases", dependency.Aliases);
                    writer.WriteObjectEnd();
                }
                else
                {
                    writer.WriteNameValue(dependency.Name, versionString);
                }
            }

            writer.WriteObjectEnd();
        }

        /// <summary>
<<<<<<< HEAD
        /// This method sorts the libraries based on the name
        /// This method also writes out the normalized versions to avoid cases where original string is set because it was gotten through project system vs being installed from PM UI
        /// </summary>
        internal static void SetCentralTransitiveDependenciesGroup(IObjectWriter writer, string name, IEnumerable<LibraryDependency> libraryDependencies)
=======
        /// The central transitive dependecy groups are used for pack operation.
        /// The metadata needed for pack is composed from:
        ///     Name, IncludeType, SuppressParent and Version 
        /// </summary>
        internal static void SetCentralTransitveDependencyGroup(IObjectWriter writer, string name, IEnumerable<LibraryDependency> libraryDependencies)
>>>>>>> f88ad395
        {
            if (!libraryDependencies.Any())
            {
                return;
            }

            writer.WriteObjectStart(name);

<<<<<<< HEAD
            foreach (var dependency in libraryDependencies)
=======
            foreach (var dependency in libraryDependencies.OrderBy(e => e.Name, StringComparer.Ordinal))
>>>>>>> f88ad395
            {
                var versionRange = dependency.LibraryRange.VersionRange ?? VersionRange.All;
                var versionString = versionRange.ToNormalizedString();

                writer.WriteObjectStart(dependency.Name);

                if (dependency.IncludeType != LibraryIncludeFlags.All)
                {
                    SetValue(writer, "include", dependency.IncludeType.ToString());
                }

                if (dependency.SuppressParent != LibraryIncludeFlagUtils.DefaultSuppressParent)
                {
                    SetValue(writer, "suppressParent", dependency.SuppressParent.ToString());
                }

<<<<<<< HEAD
                if (dependency.Type != LibraryDependencyType.Default)
                {
                    SetValue(writer, "type", dependency.Type.ToString());
                }

=======
>>>>>>> f88ad395
                SetValue(writer, "version", versionString);

                writer.WriteObjectEnd();
            }

            writer.WriteObjectEnd();
        }

<<<<<<< HEAD

=======
>>>>>>> f88ad395
        private static void SetImports(IObjectWriter writer, IList<NuGetFramework> frameworks)
        {
            if (frameworks?.Any() == true)
            {
                var imports = frameworks.Select(framework => framework.GetShortFolderName());

                writer.WriteNameArray("imports", imports);
            }
        }

        private static void SetDownloadDependencies(IObjectWriter writer, IList<DownloadDependency> downloadDependencies)
        {
            if (!downloadDependencies.Any())
            {
                return;
            }

            writer.WriteArrayStart("downloadDependencies");

            foreach (var dependency in downloadDependencies.GroupBy(dep => dep.Name).OrderBy(dep => dep.Key))
            {
                var version = string.Join(";", dependency.Select(dep => dep.VersionRange).OrderBy(dep => dep.MinVersion).Select(dep => dep.ToNormalizedString()));

                writer.WriteObjectStart();
                SetValue(writer, "name", dependency.Key);
                SetValue(writer, "version", version);
                writer.WriteObjectEnd();

            }
            writer.WriteArrayEnd();
        }

        private static void SetFrameworks(IObjectWriter writer, IList<TargetFrameworkInformation> frameworks, bool compressed)
        {
            if (frameworks.Any())
            {
                writer.WriteObjectStart("frameworks");
                var frameworkSorter = new NuGetFrameworkSorter();
                foreach (var framework in frameworks.OrderBy(c => c.FrameworkName, frameworkSorter))
                {
                    writer.WriteObjectStart(framework.FrameworkName.GetShortFolderName());
                    SetValueIfNotNull(writer, "targetAlias", framework.TargetAlias);
                    SetDependencies(writer, framework.Dependencies);
                    SetCentralDependencies(writer, framework.CentralPackageVersions.Values, compressed);
                    SetImports(writer, framework.Imports);
                    SetValueIfTrue(writer, "assetTargetFallback", framework.AssetTargetFallback);
                    SetValueIfTrue(writer, "warn", framework.Warn);
                    SetDownloadDependencies(writer, framework.DownloadDependencies);
                    SetFrameworkReferences(writer, framework.FrameworkReferences);
                    SetValueIfNotNull(writer, "runtimeIdentifierGraphPath", framework.RuntimeIdentifierGraphPath);
                    writer.WriteObjectEnd();
                }

                writer.WriteObjectEnd();
            }
        }

        private static string GetCPVMDataForHash(CentralPackageVersion[] cpVersions)
        {
            var stringB = new StringBuilder();

            for(int i = 0; i< cpVersions.Length; i++ )
            {
                stringB.Append($"{cpVersions[i].Name}{cpVersions[i].VersionRange.ToNormalizedString()}");
            }

            return stringB.ToString();
        }

        private static void SetFrameworksDGSpecForNoopHash(IObjectWriter writer, IList<TargetFrameworkInformation> frameworks)
        {
            if (frameworks.Any())
            {
                writer.WriteObjectStart("frameworks");

                var frameworkSorter = new NuGetFrameworkSorter();
                foreach (var framework in frameworks.OrderBy(c => c.FrameworkName, frameworkSorter))
                {
                    writer.WriteObjectStart(framework.FrameworkName.GetShortFolderName());

                    SetDependencies(writer, framework.Dependencies);
                    SetValue(writer, "cpvm", CentralPackageVersion.GetHash(framework.CentralPackageVersions.Values).ToString());
                    //SetValue(writer, "cpvm", GetCPVMDataForHash(framework.CentralPackageVersions.Values.ToArray()));
                    SetImports(writer, framework.Imports);
                    SetValueIfTrue(writer, "assetTargetFallback", framework.AssetTargetFallback);
                    SetValueIfTrue(writer, "warn", framework.Warn);
                    SetDownloadDependencies(writer, framework.DownloadDependencies);
                    SetFrameworkReferences(writer, framework.FrameworkReferences);
                    SetValueIfNotNull(writer, "runtimeIdentifierGraphPath", framework.RuntimeIdentifierGraphPath);
                    writer.WriteObjectEnd();
                }

                writer.WriteObjectEnd();
            }
        }

        private static void SetFrameworkReferences(IObjectWriter writer, ISet<FrameworkDependency> frameworkReferences)
        {
            if (frameworkReferences?.Any() == true)
            {
                writer.WriteObjectStart("frameworkReferences");

                foreach (var dependency in frameworkReferences.OrderBy(dep => dep))
                {
                    writer.WriteObjectStart(dependency.Name);
                    SetValue(writer, "privateAssets", FrameworkDependencyFlagsUtils.GetFlagString(dependency.PrivateAssets));
                    writer.WriteObjectEnd();
                }
                writer.WriteObjectEnd();
            }
        }

        private static void SetCentralDependencies(IObjectWriter writer, ICollection<CentralPackageVersion> centralPackageVersions, bool compressed)
        {
            if (!centralPackageVersions.Any())
            {
                return;
            }

            if (compressed)
            {
                SetValue(writer, "centralPackageVersionsHash", GetHash(centralPackageVersions).ToString());
                return;
            }

            writer.WriteObjectStart("centralPackageVersions");
            foreach (var dependency in centralPackageVersions.OrderBy(dep => dep.Name))
            {
                writer.WriteNameValue(name: dependency.Name, value: dependency.VersionRange.ToNormalizedString());
            }
            writer.WriteObjectEnd();
        }

        private static int GetHash(ICollection<CentralPackageVersion> items)
        {
            var hashCode = new HashCodeCombiner();
            foreach (var item in items)
            {
                hashCode.AddStringIgnoreCase(item.Name);
                hashCode.AddObject(item.VersionRange.GetHashCode());
            }
            return hashCode.CombinedHash;
        }

        private static void SetValueIfTrue(IObjectWriter writer, string name, bool value)
        {
            if (value)
            {
                writer.WriteNameValue(name, value);
            }
        }

        private static void SetValueIfNotNull(IObjectWriter writer, string name, string value)
        {
            if (!string.IsNullOrEmpty(value))
            {
                writer.WriteNameValue(name, value);
            }
        }

        private static void SetValue(IObjectWriter writer, string name, string value)
        {
            if (value != null)
            {
                writer.WriteNameValue(name, value);
            }
        }

        private static void SetArrayValue(IObjectWriter writer, string name, IEnumerable<string> values)
        {
            if (values != null && values.Any())
            {
                writer.WriteNameArray(name, values);
            }
        }

        private static void SetDictionaryValue(IObjectWriter writer, string name, IDictionary<string, string> values)
        {
            if (values != null && values.Any())
            {
                writer.WriteObjectStart(name);

                var sortedValues = values.OrderBy(pair => pair.Key, StringComparer.Ordinal);

                foreach (var pair in sortedValues)
                {
                    writer.WriteNameValue(pair.Key, pair.Value);
                }

                writer.WriteObjectEnd();
            }
        }

        private static void SetDictionaryValues(IObjectWriter writer, string name, IDictionary<string, IEnumerable<string>> values)
        {
            if (values != null && values.Any())
            {
                writer.WriteObjectStart(name);

                var sortedValues = values.OrderBy(pair => pair.Key, StringComparer.Ordinal);

                foreach (var pair in sortedValues)
                {
                    writer.WriteNameArray(pair.Key, pair.Value);
                }

                writer.WriteObjectEnd();
            }
        }
    }
}<|MERGE_RESOLUTION|>--- conflicted
+++ resolved
@@ -67,31 +67,7 @@
             {
                 SetDependencies(writer, packageSpec.Dependencies);
             }
-<<<<<<< HEAD
-            var sw = Stopwatch.StartNew();
-            SetFrameworks(writer, packageSpec.TargetFrameworks);
-            sw.Stop();
-            JsonRuntimeFormat.WriteRuntimeGraph(writer, packageSpec.RuntimeGraph);
-
-            return sw.Elapsed;
-        }
-
-        /// <summary>
-        /// This method is intneded for calculating the hash of the dgspec inorder to identify the noop changes
-        /// reduce the fileds that are not essential
-        /// </summary>
-        /// <param name="packageSpec">A <c>PackageSpec</c> instance.</param>
-        /// <param name="writer">An <c>NuGet.Common.IObjectWriter</c> instance.</param>
-        internal static TimeSpan WriteDGSpecForNoopHash(PackageSpec packageSpec, IObjectWriter writer)
-        {
-            if (packageSpec == null)
-            {
-                throw new ArgumentNullException(nameof(packageSpec));
-            }
-=======
-
             SetFrameworks(writer, packageSpec.TargetFrameworks, compressed);
->>>>>>> f88ad395
 
             if (writer == null)
             {
@@ -516,18 +492,11 @@
         }
 
         /// <summary>
-<<<<<<< HEAD
-        /// This method sorts the libraries based on the name
-        /// This method also writes out the normalized versions to avoid cases where original string is set because it was gotten through project system vs being installed from PM UI
-        /// </summary>
-        internal static void SetCentralTransitiveDependenciesGroup(IObjectWriter writer, string name, IEnumerable<LibraryDependency> libraryDependencies)
-=======
         /// The central transitive dependecy groups are used for pack operation.
         /// The metadata needed for pack is composed from:
         ///     Name, IncludeType, SuppressParent and Version 
         /// </summary>
         internal static void SetCentralTransitveDependencyGroup(IObjectWriter writer, string name, IEnumerable<LibraryDependency> libraryDependencies)
->>>>>>> f88ad395
         {
             if (!libraryDependencies.Any())
             {
@@ -536,11 +505,7 @@
 
             writer.WriteObjectStart(name);
 
-<<<<<<< HEAD
-            foreach (var dependency in libraryDependencies)
-=======
             foreach (var dependency in libraryDependencies.OrderBy(e => e.Name, StringComparer.Ordinal))
->>>>>>> f88ad395
             {
                 var versionRange = dependency.LibraryRange.VersionRange ?? VersionRange.All;
                 var versionString = versionRange.ToNormalizedString();
@@ -557,14 +522,6 @@
                     SetValue(writer, "suppressParent", dependency.SuppressParent.ToString());
                 }
 
-<<<<<<< HEAD
-                if (dependency.Type != LibraryDependencyType.Default)
-                {
-                    SetValue(writer, "type", dependency.Type.ToString());
-                }
-
-=======
->>>>>>> f88ad395
                 SetValue(writer, "version", versionString);
 
                 writer.WriteObjectEnd();
@@ -573,10 +530,6 @@
             writer.WriteObjectEnd();
         }
 
-<<<<<<< HEAD
-
-=======
->>>>>>> f88ad395
         private static void SetImports(IObjectWriter writer, IList<NuGetFramework> frameworks)
         {
             if (frameworks?.Any() == true)
