--- conflicted
+++ resolved
@@ -135,14 +135,9 @@
       <!-- NuGet.exe needs all NuGet.Commands.resources.dll merged in -->
       <LocalizedArtifacts Include="$(ArtifactsDirectory)\NuGet.Commands\**\$(NETFXTargetFramework)\**\*.resources.dll" />
     </ItemGroup>
-<<<<<<< HEAD
+
     <Error Text="Build dependencies are inconsistent with mergeinclude specified in ilmerge.props @(BuildArtifacts-&gt;Count()) @(MergeInclude-&gt;Count())" Condition="'@(BuildArtifacts-&gt;Count())' != '@(MergeInclude-&gt;Count())'" />
-    <Error Text="Satellite assemblies count ILMerged into NuGet.exe should be $(ExpectedLocalizedArtifactCount), but was: @(LocalizedArtifacts-&gt;Count())" 
-=======
-    <Error Text="Build dependencies are inconsistent with mergeinclude specified in ilmerge.props" Condition="'@(BuildArtifacts-&gt;Count())' != '@(MergeInclude-&gt;Count())'" />
-    <Error Text="Satellite assemblies count ILMerged into NuGet.exe should be $(ExpectedLocalizedArtifactCount), but was: @(LocalizedArtifacts-&gt;Count())"
->>>>>>> c8335adb
-           Condition="'@(LocalizedArtifacts-&gt;Count())' != '$(ExpectedLocalizedArtifactCount)'" />
+    <Error Text="Satellite assemblies count ILMerged into NuGet.exe should be $(ExpectedLocalizedArtifactCount), but was: @(LocalizedArtifacts-&gt;Count())" Condition="'@(LocalizedArtifacts-&gt;Count())' != '$(ExpectedLocalizedArtifactCount)'" />
     <PropertyGroup>
       <PathToBuiltNuGetExe>$(OutputPath)NuGet.exe</PathToBuiltNuGetExe>
       <IlmergeCommand>$(ILMergeExePath) /lib:$(OutputPath) /out:$(ArtifactsDirectory)$(VsixOutputDirName)\NuGet.exe @(MergeAllowDup -> '/allowdup:%(Identity)', ' ') /log:$(OutputPath)IlMergeLog.txt</IlmergeCommand>
