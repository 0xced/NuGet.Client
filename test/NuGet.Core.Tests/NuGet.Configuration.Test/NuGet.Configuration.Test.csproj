<<<<<<< HEAD
<Project>
  <PropertyGroup>
    <RequiresSigningXplatAPIs>true</RequiresSigningXplatAPIs>
  </PropertyGroup>

=======
﻿<Project>
>>>>>>> c8335adb
  <Import Project="$([MSBuild]::GetDirectoryNameOfFileAbove($(MSBuildThisFileDirectory), 'README.md'))\build\common.test.props" />
  <Import Project="Sdk.props" Sdk="Microsoft.NET.Sdk" />

  <PropertyGroup>
    <TargetFrameworks>$(TargetFrameworksExeForSigning)</TargetFrameworks>
    <TargetFrameworks Condition=" '$(IsXPlat)' == 'true' ">$(NETCoreTargetFrameworksForSigning)</TargetFrameworks>
    <TestProject>true</TestProject>
    <UseParallelXunit>true</UseParallelXunit>
    <Description>Unit tests for NuGet.Configuration.</Description>
  </PropertyGroup>

  <ItemGroup>
    <ProjectReference Include="$(TestUtilitiesDirectory)Test.Utility\Test.Utility.csproj" />
  </ItemGroup>

  <ItemGroup Condition=" '$(IsCore)' == 'true' ">
<<<<<<< HEAD
    <PackageReference Include="System.Diagnostics.TraceSource" />
    <PackageReference Include="System.Security.Cryptography.ProtectedData" NoWarn="NU1605"/>
    <PackageReference Include="System.Threading.Tasks.Parallel" />
=======
    <PackageReference Include="System.Security.Cryptography.ProtectedData" />
>>>>>>> c8335adb
  </ItemGroup>

  <ItemGroup Condition=" '$(TargetFramework)' == '$(NETFXTargetFramework)' ">
    <Reference Include="System.Net" />
    <Reference Include="System.Net.Http" />
  </ItemGroup>

  <ItemGroup>
    <Service Include="{82a7f48d-3b50-4b1e-b82e-3ada8210c358}" />
  </ItemGroup>

  <Import Project="$(BuildCommonDirectory)common.targets"/>
  <Import Project="Sdk.targets" Sdk="Microsoft.NET.Sdk" />
</Project><|MERGE_RESOLUTION|>--- conflicted
+++ resolved
@@ -1,12 +1,5 @@
-<<<<<<< HEAD
-<Project>
-  <PropertyGroup>
-    <RequiresSigningXplatAPIs>true</RequiresSigningXplatAPIs>
-  </PropertyGroup>
 
-=======
 ﻿<Project>
->>>>>>> c8335adb
   <Import Project="$([MSBuild]::GetDirectoryNameOfFileAbove($(MSBuildThisFileDirectory), 'README.md'))\build\common.test.props" />
   <Import Project="Sdk.props" Sdk="Microsoft.NET.Sdk" />
 
@@ -23,13 +16,7 @@
   </ItemGroup>
 
   <ItemGroup Condition=" '$(IsCore)' == 'true' ">
-<<<<<<< HEAD
-    <PackageReference Include="System.Diagnostics.TraceSource" />
-    <PackageReference Include="System.Security.Cryptography.ProtectedData" NoWarn="NU1605"/>
-    <PackageReference Include="System.Threading.Tasks.Parallel" />
-=======
     <PackageReference Include="System.Security.Cryptography.ProtectedData" />
->>>>>>> c8335adb
   </ItemGroup>
 
   <ItemGroup Condition=" '$(TargetFramework)' == '$(NETFXTargetFramework)' ">
